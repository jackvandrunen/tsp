--- conflicted
+++ resolved
@@ -34,13 +34,10 @@
         tour_score = p.score_tour_segments(t) if segments else p.score(t)
         base_score = p.score(b)
         errors[i] = (tour_score / base_score) - 1.
-<<<<<<< HEAD
-    return errors, np.mean(errors), np.std(errors) / np.sqrt(len(errors))
-=======
     return errors, np.mean(errors), np.std(errors) / np.sqrt(len(errors))
 
 
-def score_tours_3(batch_path: str, tours_path: str, base_path: str, load_func=load, load_tours_func=load_tours) -> [float]:
+def score_tours_3(batch_path: str, tours_path: str, base_path: str, load_func=load, load_tours_func=load_tours, segments=False) -> [float]:
     batch = load_batch(batch_path, load_func=load_func)
     tours = load_tours_func(tours_path)
     base = load_tours(base_path)
@@ -49,67 +46,4 @@
         tour_score = p.score_tour_segments(t) if segments else p.score(t)
         base_score = p.score(b)
         errors[i] = (tour_score / base_score) - 1.
-    return errors, np.mean(errors), np.std(errors) / np.sqrt(len(errors))
-
-
-def evaluate_pyramid(tsp: TSP) -> ([int], float, float):
-    """
-    Returns the pyramid solution, distance traveled, and time per city to compute
-    """
-    s = PyramidSolver(tsp)
-    mt = time.perf_counter()
-    tour = s()
-    mt = (time.perf_counter() - mt) / len(tour)
-    score = tsp.score(tour)
-    return tour, score, mt
-
-
-def evaluate_concorde(tsp: TSP) -> ([int], float, float):
-    s = ConcordeSolver(tsp)
-    mt = time.perf_counter()
-    tour = s()
-    mt = (time.perf_counter() - mt) / len(tour)
-    score = tsp.score(tour)
-    return tour, score, mt
-
-
-def evaluate_batch_pyramid(tsps: [TSP]) -> ([float], [float]):
-    """
-    Returns the distances traveled and the times per city to compute
-    """
-    scores = []
-    times = []
-    for tsp in tsps:
-        tour, score, mt = evaluate_pyramid(tsp)
-        scores.append(score)
-        times.append(mt)
-    return scores, times
-
-
-def evaluate_batch_concorde(tsps: [TSP]) -> ([float], [float]):
-    scores = []
-    times = []
-    for tsp in tsps:
-        tour, score, mt = evaluate_concorde(tsp)
-        scores.append(score)
-        times.append(mt)
-    return scores, times
-
-
-def score_batch(tsps: [TSP]) -> (float, float, float):
-    """
-    Returns the average error percentage average time per city to compute (pyramid), and average time per city to compute (concorde)
-    """
-    pyramid_scores, pyramid_times = evaluate_batch_pyramid(tsps)
-    concorde_scores, concorde_times = evaluate_batch_concorde(tsps)
-    avg_error = 0.
-    for i in range(len(tsps)):
-        avg_error += max(1., pyramid_scores[i] / concorde_scores[i]) - 1.
-    avg_error /= len(tsps)
-    return avg_error, np.mean(pyramid_times), np.mean(concorde_times)
-
-
-def time_batch(tsps: [TSP]) -> float:
-    scores, times = evaluate_batch_pyramid(tsps)
-    return np.mean(times)
->>>>>>> 4eeba283
+    return errors, np.mean(errors), np.std(errors) / np.sqrt(len(errors))